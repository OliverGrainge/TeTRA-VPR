import os
from pathlib import Path

import numpy as np
import yaml
from PIL import Image
from torch.utils.data import Dataset

# NOTE: you need to download the Nordland dataset from  https://surfdrive.surf.nl/files/index.php/s/sbZRXzYe3l0v67W
# this link is shared and maintained by the authors of VPR_Bench: https://github.com/MubarizZaffar/VPR-Bench
# the folders named ref and query should reside in DATASET_ROOT path
# I hardcoded the image names and ground truth for faster evaluation
# performance is exactly the same as if you use VPR-Bench.


class PittsburghDataset30k(Dataset):
    def __init__(self, val_dataset_dir=None, input_transform=None, which_set="val"):

        assert which_set.lower() in ["val", "test"]

        self.input_transform = input_transform
        self.which_set = which_set
        self.dataset_root = os.path.join(val_dataset_dir, "Pittsburgh-Query")

        # reference images names
<<<<<<< HEAD
        self.dbImages = np.load(f"dataloaders/val/image_paths/pitts30k_{which_set}_dbImages.npy", allow_pickle=True)

        # query images names
        self.qImages = np.load(f"dataloaders/val/image_paths/pitts30k_{which_set}_qImages.npy", allow_pickle=True)
=======
        self.dbImages = np.load(f"dataloaders/val/image_paths/pitts30k_{which_set}_dbImages.npy")

        # query images names
        self.qImages = np.load(f"dataloaders/val/image_paths/pitts30k_{which_set}_qImages.npy")
>>>>>>> 5f83554e

        # ground truth
        self.ground_truth = np.load(
            f"dataloaders/val/image_paths/pitts30k_{which_set}_gt.npy", allow_pickle=True
        )

        # reference images then query images
        self.images = np.concatenate((self.dbImages, self.qImages))

        self.num_references = len(self.dbImages)
        self.num_queries = len(self.qImages)

    def __getitem__(self, index):
        img = Image.open(os.path.join(self.dataset_root, self.images[index]))
        if self.input_transform:
            img = self.input_transform(img)

        return img, index

    def __len__(self):
        return len(self.images)
    
    def __repr__(self): 
        return f"Pittsburgh30k_{self.which_set}"


class PittsburghDataset250k(Dataset):
    def __init__(self, val_dataset_dir=None, input_transform=None, which_set="test"):

        assert which_set == "test", "PittsburghDataset250k only supports test set"

        self.input_transform = input_transform
        self.which_set = which_set
        self.dataset_root = os.path.join(val_dataset_dir, "Pittsburgh-Query")

        # reference images names
<<<<<<< HEAD
        self.dbImages = np.load(f"image_paths/Pittsburgh/pitts30k_{which_set}_dbImages.npy", allow_pickle=True)

        # query images names
        self.qImages = np.load(f"image_paths/Pittsburgh/pitts30k_{which_set}_qImages.npy", allow_pickle=True)
=======
        self.dbImages = np.load(f"image_paths/Pittsburgh/pitts30k_{which_set}_dbImages.npy")

        # query images names
        self.qImages = np.load(f"image_paths/Pittsburgh/pitts30k_{which_set}_qImages.npy")
>>>>>>> 5f83554e

        # ground truth
        self.ground_truth = np.load(
            f"image_paths/Pittsburgh/pitts30k_{which_set}_gt.npy", allow_pickle=True
        )

        # reference images then query images
        self.images = np.concatenate((self.dbImages, self.qImages))

        self.num_references = len(self.dbImages)
        self.num_queries = len(self.qImages)

    def __getitem__(self, index):
        img = Image.open(os.path.join(self.dataset_root, self.images[index]))
        if self.input_transform:
            img = self.input_transform(img)

        return img, index

    def __len__(self):
        return len(self.images)
    
    def __repr__(self): 
        return f"Pittsburgh250k_{self.which_set}"<|MERGE_RESOLUTION|>--- conflicted
+++ resolved
@@ -23,17 +23,10 @@
         self.dataset_root = os.path.join(val_dataset_dir, "Pittsburgh-Query")
 
         # reference images names
-<<<<<<< HEAD
         self.dbImages = np.load(f"dataloaders/val/image_paths/pitts30k_{which_set}_dbImages.npy", allow_pickle=True)
 
         # query images names
         self.qImages = np.load(f"dataloaders/val/image_paths/pitts30k_{which_set}_qImages.npy", allow_pickle=True)
-=======
-        self.dbImages = np.load(f"dataloaders/val/image_paths/pitts30k_{which_set}_dbImages.npy")
-
-        # query images names
-        self.qImages = np.load(f"dataloaders/val/image_paths/pitts30k_{which_set}_qImages.npy")
->>>>>>> 5f83554e
 
         # ground truth
         self.ground_truth = np.load(
@@ -62,28 +55,27 @@
 
 class PittsburghDataset250k(Dataset):
     def __init__(self, val_dataset_dir=None, input_transform=None, which_set="test"):
+class PittsburghDataset250k(Dataset):
+    def __init__(self, val_dataset_dir=None, input_transform=None, which_set="test"):
 
+        assert which_set == "test", "PittsburghDataset250k only supports test set"
         assert which_set == "test", "PittsburghDataset250k only supports test set"
 
         self.input_transform = input_transform
         self.which_set = which_set
         self.dataset_root = os.path.join(val_dataset_dir, "Pittsburgh-Query")
+        self.which_set = which_set
+        self.dataset_root = os.path.join(val_dataset_dir, "Pittsburgh-Query")
 
         # reference images names
-<<<<<<< HEAD
         self.dbImages = np.load(f"image_paths/Pittsburgh/pitts30k_{which_set}_dbImages.npy", allow_pickle=True)
 
         # query images names
         self.qImages = np.load(f"image_paths/Pittsburgh/pitts30k_{which_set}_qImages.npy", allow_pickle=True)
-=======
-        self.dbImages = np.load(f"image_paths/Pittsburgh/pitts30k_{which_set}_dbImages.npy")
-
-        # query images names
-        self.qImages = np.load(f"image_paths/Pittsburgh/pitts30k_{which_set}_qImages.npy")
->>>>>>> 5f83554e
 
         # ground truth
         self.ground_truth = np.load(
+            f"image_paths/Pittsburgh/pitts30k_{which_set}_gt.npy", allow_pickle=True
             f"image_paths/Pittsburgh/pitts30k_{which_set}_gt.npy", allow_pickle=True
         )
 
@@ -95,6 +87,7 @@
 
     def __getitem__(self, index):
         img = Image.open(os.path.join(self.dataset_root, self.images[index]))
+        img = Image.open(os.path.join(self.dataset_root, self.images[index]))
         if self.input_transform:
             img = self.input_transform(img)
 
@@ -104,4 +97,7 @@
         return len(self.images)
     
     def __repr__(self): 
+        return f"Pittsburgh250k_{self.which_set}"
+    
+    def __repr__(self): 
         return f"Pittsburgh250k_{self.which_set}"